# Changelog
All notable changes to this project will be documented in this file.

The format is based on [Keep a Changelog](https://keepachangelog.com/en/1.0.0/),
and this project adheres to [Semantic Versioning](https://semver.org/spec/v2.0.0.html).

<<<<<<< HEAD
=======
# [0.31.0 = 2023-09-11]
- [PR 134](https://github.com/salesforce/django-declarative-apis/pull/134) Make filter caching work for all datatypes

>>>>>>> de3b2a06
# [0.30.0] - 2023-08-23
- [PR 131](https://github.com/salesforce/django-declarative-apis/pull/131) Support non-utf8 request body

# [0.29.0] - 2023-08-16
- [PR 129](https://github.com/salesforce/django-declarative-apis/pull/129) Remove outdated HttpResponse wrapper 

# [0.28.0] - 2023-05-08
- [PR 127](https://github.com/salesforce/django-declarative-apis/pull/127) Add function and fake relations caching in filters

# [0.27.0] - 2023-04-27
- [PR 125](https://github.com/salesforce/django-declarative-apis/pull/125) Support resources that are not django models

# [0.26.0] - 2023-03-08
- [PR 124](https://github.com/salesforce/django-declarative-apis/pull/124) Add query caching in filters

# [0.25.3] - 2023-02-09
### Fixed
- [PR 122](https://github.com/salesforce/django-declarative-apis/pull/122) Handle malformed OAuth header

# [0.25.2] - 2023-01-24
### Fixed
- [PR 118](https://github.com/salesforce/django-declarative-apis/pull/118) Fix typo in docs
- [PR 120](https://github.com/salesforce/django-declarative-apis/pull/120) Fix correlation ID logging for deferred tasks

### Changed
- [PR 116](https://github.com/salesforce/django-declarative-apis/pull/XXX) Only run PR checks on `pull_request`

# [0.25.1] - 2022-12-19
### Fixed
- [PR 117](https://github.com/salesforce/django-declarative-apis/pull/117) Fix README specification in pyproject.toml

# [0.25.0] - 2022-12-19
### Added
- [PR 106](https://github.com/salesforce/django-declarative-apis/pull/106) Test against Python 3.11 in PR checks

### Fixed
- [PR 112](https://github.com/salesforce/django-declarative-apis/pull/112) Try again to use new ReadTheDocs config
- [PR 111](https://github.com/salesforce/django-declarative-apis/pull/111) ReadTheDocs only supports up to Python 3.8
- [PR 110](https://github.com/salesforce/django-declarative-apis/pull/110) Fix ReadTheDocs build by specifying python version differently
- [PR 108](https://github.com/salesforce/django-declarative-apis/pull/108) Fix ReadTheDocs documentation build with pyproject.toml

### Changed
- [PR 114](https://github.com/salesforce/django-declarative-apis/pull/114) Allow cryptography > 3.4.8
- [PR 113](https://github.com/salesforce/django-declarative-apis/pull/113) Require oauthlib >= 3.1.0
- [PR 109](https://github.com/salesforce/django-declarative-apis/pull/109) Update Github actions
- [PR 107](https://github.com/salesforce/django-declarative-apis/pull/107) Update to use pyproject.toml

# [0.24.0] - 2022-11-03
### Added
- [PR 101](https://github.com/salesforce/django-declarative-apis/pull/101) Allow Pydantic models as field types

### Fixed
- [PR 103](https://github.com/salesforce/django-declarative-apis/pull/103) Update contributing doc
- [PR 102](https://github.com/salesforce/django-declarative-apis/pull/102) Fix typos in docs and tests

### Changed
- [PR 100](https://github.com/salesforce/django-declarative-apis/pull/100) Improve `errors.py`

# [0.23.1] - 2022-05-17
### Fixed
- [PR 98](https://github.com/salesforce/django-declarative-apis/pull/98) Fix GitHub publish action

# [0.23.0] - 2022-05-17
### Added
- [PR 96](https://github.com/salesforce/django-declarative-apis/pull/96) Minor tweaks for ReadTheDocs integration
- [PR 94](https://github.com/salesforce/django-declarative-apis/pull/94) Add a Pull Request template/checklist to the repo
- [PR 92](https://github.com/salesforce/django-declarative-apis/pull/92) Run tests and static analysis as a PR check using GitHub actions
- [PR 83](https://github.com/salesforce/django-declarative-apis/pull/83) Allow Django 3
- [PR 82](https://github.com/salesforce/django-declarative-apis/pull/82) Allow Celery 5 by using `shared_task`

### Fixed
- [PR 95](https://github.com/salesforce/django-declarative-apis/pull/95) Fill in missing CHANGELOG entries
- [PR 90](https://github.com/salesforce/django-declarative-apis/pull/90) Fix `BoundEndpointManager` `get_response` saves
- [PR 89](https://github.com/salesforce/django-declarative-apis/pull/89) Fix save behavior for Django 3 and drop Django 2 support

### Changed
- [PR 93](https://github.com/salesforce/django-declarative-apis/pull/93) Remove spaces in name of `test` GitHub Action
- [PR 91](https://github.com/salesforce/django-declarative-apis/pull/91) Update black, flake8, and coverage and include flake8 in make test-all
- [PR 86](https://github.com/salesforce/django-declarative-apis/pull/86) Don't drop support for Django 2.2 until consumers catch up
- [PR 85](https://github.com/salesforce/django-declarative-apis/pull/85) Update easy dev requirements (black, coverage, flake8, pyyaml)
- [PR 84](https://github.com/salesforce/django-declarative-apis/pull/84) Tweak Makefiles for use with `example` directory
- [PR 81](https://github.com/salesforce/django-declarative-apis/pull/81) Upgrade pip as part of `make install`
- [PR 69](https://github.com/salesforce/django-declarative-apis/pull/69), [PR 70](https://github.com/salesforce/django-declarative-apis/pull/70), [PR 71](https://github.com/salesforce/django-declarative-apis/pull/71), [PR 73](https://github.com/salesforce/django-declarative-apis/pull/73), [PR 76](https://github.com/salesforce/django-declarative-apis/pull/76), [PR 77](https://github.com/salesforce/django-declarative-apis/pull/77), [PR 78](https://github.com/salesforce/django-declarative-apis/pull/78), [PR 79](https://github.com/salesforce/django-declarative-apis/pull/79) Work on GitHub actions

# [0.22.3] - 2021-11-18
### Added 
- [PR 59](https://github.com/salesforce/django-declarative-apis/pull/59) Add test cases for example app's model and responses

### Fixed
- [PR 55](https://github.com/salesforce/django-declarative-apis/pull/55) Backwards compatibility fix for field expansion headers, update example app

### Changed
- [PR 52](https://github.com/salesforce/django-declarative-apis/pull/52) Update cryptography and coverage dependencies
- [PR 53](https://github.com/salesforce/django-declarative-apis/pull/53) Update dev dependencies: flake8, bandit, ipython
- [PR 54](https://github.com/salesforce/django-declarative-apis/pull/54) Remove unneeded `mock` dependency
- [PR 56](https://github.com/salesforce/django-declarative-apis/pull/56) Add Python 3.8 and 3.9 to Travis CI testing
- [PR 58](https://github.com/salesforce/django-declarative-apis/pull/58) Update black dev dependency

# [0.22.2] - 2020-08-11
### Fixed
- [PR 48](https://github.com/salesforce/django-declarative-apis/pull/48) Apply filters to dict values

# [0.22.1] - 2020-08-11
### Fixed
- [PR 46](https://github.com/salesforce/django-declarative-apis/pull/46) Fix travis config

# [0.22.0] - 2020-08-11
### Added
- [PR 45](https://github.com/salesforce/django-declarative-apis/pull/45) Add optional deferrable tasks

# [0.21.0]
### Added
- [PR 42](https://github.com/salesforce/django-declarative-apis/pull/42) Add inst_field_name to expandable fields
### Changed
- [PR 39](https://github.com/salesforce/django-declarative-apis/pull/39) Add long_description to setup 
- [PR 40](https://github.com/salesforce/django-declarative-apis/pull/40) Remove use of root logger

# [0.20.0] - 2020-03-09
### Added
- [PR 21](https://github.com/salesforce/django-declarative-apis/pull/21) Add Makefile targets for Black formatter
- [PR 22](https://github.com/salesforce/django-declarative-apis/pull/22) Format code with Black
- [PR 34](https://github.com/salesforce/django-declarative-apis/pull/34) Test coverage, vulnerabilities, and format with TravisCI

### Changed
- [PR 28](https://github.com/salesforce/django-declarative-apis/pull/28) Require Django 2.2

### Fixed
- [PR 18](https://github.com/salesforce/django-declarative-apis/pull/18) Bump PyYaml dev requirement version
- [PR 19](https://github.com/salesforce/django-declarative-apis/pull/19) Bump required Django patch version
- [PR 20](https://github.com/salesforce/django-declarative-apis/pull/20) Fix deprecation warnings
- [PR 20](https://github.com/salesforce/django-declarative-apis/pull/20) Fix incorrect version number in docs and .bumpversion
- [PR 23](https://github.com/salesforce/django-declarative-apis/pull/23) Fix some flake8 warnings
- [PR 26](https://github.com/salesforce/django-declarative-apis/pull/26) Use yaml.safe_load in test
- [PR 27](https://github.com/salesforce/django-declarative-apis/pull/27) Fix more flake8 warnings
- [PR 29](https://github.com/salesforce/django-declarative-apis/pull/29) Ignore unused imports in example
- [PR 33](https://github.com/salesforce/django-declarative-apis/pull/33) Fix filters for classes with mixins

# [0.19.3] - 2020-02-04
- Increase celery version range

# [0.19.2] - 2020-02-04
- [PR 15](https://github.com/salesforce/django-declarative-apis/pull/15) Make newly added settings optional

# [0.19.1] - 2020-02-04
### Fixed
- [PR 14](https://github.com/salesforce/django-declarative-apis/pull/14) Retry async tasks if kombu.exceptions.OperationalError is encounterer
- [PR 14](https://github.com/salesforce/django-declarative-apis/pull/14) Added DECLARATIVE_ENDPOINT_TASKS_FORCE_SYNCHRONOUS. This allows users to entirely skip asynchronous task processing if needed.
- [PR 14](https://github.com/salesforce/django-declarative-apis/pull/14) Added DECLARATIVE_ENDPOINT_TASKS_SYNCHRONOUS_FALLBACK. This allows asynchronous tasks to automatically fall back to processing synchronously should asynchronous processing fail.

# [0.19.0] - 2020-01-07
### Added
- [PR 12](https://github.com/salesforce/django-declarative-apis/pull/12) Added support for logging correlation ids in deferred tasks.

## [0.18.5] - 2019-11-13
### Fixed
- Fix to allow for most recent celery version ([PR](https://github.com/salesforce/django-declarative-apis/pull/10))
- Fixed Django 2.0 deprecation warnings ([PR](https://github.com/salesforce/django-declarative-apis/pull/9))<|MERGE_RESOLUTION|>--- conflicted
+++ resolved
@@ -4,13 +4,8 @@
 The format is based on [Keep a Changelog](https://keepachangelog.com/en/1.0.0/),
 and this project adheres to [Semantic Versioning](https://semver.org/spec/v2.0.0.html).
 
-<<<<<<< HEAD
-=======
-# [0.31.0 = 2023-09-11]
+# [0.31.1 = 2023-09-11]
 - [PR 134](https://github.com/salesforce/django-declarative-apis/pull/134) Make filter caching work for all datatypes
-
->>>>>>> de3b2a06
-# [0.30.0] - 2023-08-23
 - [PR 131](https://github.com/salesforce/django-declarative-apis/pull/131) Support non-utf8 request body
 
 # [0.29.0] - 2023-08-16
