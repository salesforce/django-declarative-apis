--- conflicted
+++ resolved
@@ -128,11 +128,7 @@
 # IntelliJ
 /out/
 
-<<<<<<< HEAD
-# VusualStudio Code
-=======
 # Visual Studio Code
->>>>>>> 737d508b
 .vscode/
 
 # mpeltonen/sbt-idea plugin
